#!/usr/bin/env python
# encoding: utf-8
# Licensed to the Apache Software Foundation (ASF) under one or more
# contributor license agreements.  See the NOTICE file distributed with
# this work for additional information regarding copyright ownership.
# The ASF licenses this file to You under the Apache License, Version 2.0
# (the "License"); you may not use this file except in compliance with
# the License.  You may obtain a copy of the License at
#
#     http://www.apache.org/licenses/LICENSE-2.0
#
# Unless required by applicable law or agreed to in writing, software
# distributed under the License is distributed on an "AS IS" BASIS,
# WITHOUT WARRANTIES OR CONDITIONS OF ANY KIND, either express or implied.
# See the License for the specific language governing permissions and
# limitations under the License.
#

# Module documentation
'''
Tika Python module provides Python API client to Aapche Tika Server.

**Example usage**::

    import tika
    from tika import parser
    parsed = parser.from_file('/path/to/file')
    print(parsed["metadata"])
    print(parsed["content"])

Visit https://github.com/chrismattmann/tika-python to learn more about it.

**Detect IANA MIME Type**::

    from tika import detector
    print(detector.from_file('/path/to/file'))

**Detect Language**::

    from tika import language
    print(language.from_file('/path/to/file'))

**Use Tika Translate**::

   from tika import translate
   print(translate.from_file('/path/to/file', 'srcLang', 'destLang')
   # Use auto Language detection feature
   print(translate.from_file('/path/to/file', 'destLang')


'''

USAGE = """
tika.py [-v] [-e] [-o <outputDir>] [--server <TikaServerEndpoint>] [--install <UrlToTikaServerJar>] [--port <portNumber>] <command> <option> <urlOrPathToFile>

tika.py parse all test.pdf test2.pdf                   (write output JSON metadata files for test1.pdf_meta.json and test2.pdf_meta.json)
tika.py detect type test.pdf                           (returns mime-type as text/plain)
tika.py language file french.txt                       (returns language e.g., fr as text/plain)
tika.py translate fr:en french.txt                     (translates the file french.txt from french to english)
tika.py config mime-types                              (see what mime-types the Tika Server can handle)

A simple python and command-line client for Tika using the standalone Tika server (JAR file).
All commands return results in JSON format by default (except text in text/plain).

To parse docs, use:
tika.py parse <meta | text | all> <path>

To check the configuration of the Tika server, use:
tika.py config <mime-types | detectors | parsers>

Commands:
  parse  = parse the input file and write a JSON doc file.ext_meta.json containing the extracted metadata, text, or both
  detect type = parse the stream and 'detect' the MIME/media type, return in text/plain
  language file = parse the file stream and identify the language of the text, return its 2 character code in text/plain
  translate src:dest = parse and extract text and then translate the text from source language to destination language
  config = return a JSON doc describing the configuration of the Tika server (i.e. mime-types it
             can handle, or installed detectors or parsers)

Arguments:
  urlOrPathToFile = file to be parsed, if URL it will first be retrieved and then passed to Tika
  
Switches:
  --verbose, -v                  = verbose mode
  --encode, -e           = encode response in UTF-8
  --csv, -c    = report detect output in comma-delimited format
  --server <TikaServerEndpoint>  = use a remote Tika Server at this endpoint, otherwise use local server
  --install <UrlToTikaServerJar> = download and exec Tika Server (JAR file), starting server on default port 9998

Example usage as python client:
-- from tika import runCommand, parse1
-- jsonOutput = runCommand('parse', 'all', filename)
 or
-- jsonOutput = parse1('all', filename)

"""

import sys, os, getopt, time, codecs
try:
    unicode_string = unicode 
    binary_string = str
except NameError:
    unicode_string = str
    binary_string = bytes

try:
    from urllib import urlretrieve
except ImportError:
    from urllib.request import urlretrieve
try:
    from urlparse import urlparse
except ImportError:
    from urllib.parse import urlparse as urlparse

try:
    from rfc6266 import build_header
    def make_content_disposition_header(fn):
        return build_header(os.path.basename(fn)).decode('ascii')
except ImportError:
    def make_content_disposition_header(fn):
        return 'attachment; filename=%s' % os.path.basename(fn)

if sys.version_info[0] < 3:
    open = codecs.open

import requests
import socket 
import tempfile
import hashlib
import platform
from subprocess import Popen
from subprocess import STDOUT
from os import walk
import logging

log_path = os.getenv('TIKA_LOG_PATH', tempfile.gettempdir())
log_file = os.path.join(log_path, 'tika.log')

logFormatter = logging.Formatter("%(asctime)s [%(threadName)-12.12s] [%(levelname)-5.5s]  %(message)s")
log = logging.getLogger('tika.tika')

# File logs
fileHandler = logging.FileHandler(log_file)
fileHandler.setFormatter(logFormatter)
log.addHandler(fileHandler)

# Stdout logs
consoleHandler = logging.StreamHandler()
consoleHandler.setFormatter(logFormatter)
log.addHandler(consoleHandler)

# Log level
log.setLevel(logging.INFO)

Windows = True if platform.system() == "Windows" else False
TikaVersion = os.getenv('TIKA_VERSION', '1.14')
TikaJarPath = tempfile.gettempdir()
TikaFilesPath = tempfile.gettempdir()
TikaServerLogFilePath = log_path
TikaServerJar = os.getenv(
    'TIKA_SERVER_JAR',
    "http://search.maven.org/remotecontent?filepath=org/apache/tika/tika-server/"+TikaVersion+"/tika-server-"+TikaVersion+".jar")
ServerHost = "localhost"
Port = "9998"
ServerEndpoint = os.getenv(
    'TIKA_SERVER_ENDPOINT', 'http://' + ServerHost + ':' + Port)
Translator = os.getenv(
    'TIKA_TRANSLATOR',
    "org.apache.tika.language.translate.Lingo24Translator")
TikaClientOnly = os.getenv('TIKA_CLIENT_ONLY', False)
TikaServerClasspath = os.getenv('TIKA_SERVER_CLASSPATH', '')

Verbose = 0
EncodeUtf8 = 0
csvOutput = 0

class TikaException(Exception):
    pass

def echo2(*s): sys.stderr.write(unicode_string('tika.py: %s\n') % unicode_string(' ').join(map(unicode_string, s)))
def warn(*s):  echo2('Warn:', *s)
def die(*s):   warn('Error:',  *s); echo2(USAGE); sys.exit()

def runCommand(cmd, option, urlOrPaths, port, outDir=None,
               serverHost=ServerHost, tikaServerJar=TikaServerJar,
               verbose=Verbose, encode=EncodeUtf8):
    '''
    Run the Tika command by calling the Tika server and return results in JSON format (or plain text).
    :param cmd: a command from set ``{'parse', 'detect', 'language', 'translate', 'config'}``
    :param option:
    :param urlOrPaths:
    :param port:
    :param outDir:
    :param serverHost:
    :param tikaServerJar:
    :param verbose:
    :param encode:
    :return: response for the command, usually a ``dict``
    '''
    # import pdb; pdb.set_trace()
    if (cmd in 'parse' or cmd in 'detect') and (urlOrPaths == [] or urlOrPaths == None):
        log.exception('No URLs/paths specified.')
        raise TikaException('No URLs/paths specified.')
    serverEndpoint = 'http://' + serverHost + ':' + port
    if cmd == 'parse':
        return parseAndSave(option, urlOrPaths, outDir, serverEndpoint, verbose, tikaServerJar)
    elif cmd == "detect":
        return detectType(option, urlOrPaths, serverEndpoint, verbose, tikaServerJar)
    elif cmd == "language":
        return detectLang(option, urlOrPaths, serverEndpoint, verbose, tikaServerJar)
    elif cmd == "translate":
        return doTranslate(option, urlOrPaths, serverEndpoint, verbose, tikaServerJar)        
    elif cmd == "config":
        status, resp = getConfig(option, serverEndpoint, verbose, tikaServerJar)
        return resp
    else:
        log.exception('Bad args')
        raise TikaException('Bad args')


def getPaths(urlOrPaths):
    '''
    Determines if the given URL in urlOrPaths is a URL or a file or directory. If it's
    a directory, it walks the directory and then finds all file paths in it, and ads them
    too. If it's a file, it adds it to the paths. If it's a URL it just adds it to the path.
    :param urlOrPaths: the url or path to be scanned
    :return: ``list`` of paths
    '''
    if isinstance(urlOrPaths, basestring):
        #FIXME: basestring is undefined
        urlOrPaths = [urlOrPaths]  # do not recursively walk over letters of a single path which can include "/"
    paths = []
    for eachUrlOrPaths in urlOrPaths:
        if os.path.isdir(eachUrlOrPaths):
            for root, directories, filenames in walk(eachUrlOrPaths):
                for filename in filenames:
                    paths.append(os.path.join(root,filename))
        else:
            paths.append(eachUrlOrPaths)
    return paths

def parseAndSave(option, urlOrPaths, outDir=None, serverEndpoint=ServerEndpoint, verbose=Verbose, tikaServerJar=TikaServerJar,
                 responseMimeType='application/json', metaExtension='_meta.json',
                 services={'meta': '/meta', 'text': '/tika', 'all': '/rmeta'}):
    '''
    Parse the objects and write extracted metadata and/or text in JSON format to matching
    filename with an extension of '_meta.json'.
    :param option:
    :param urlOrPaths:
    :param outDir:
    :param serverEndpoint:
    :param verbose:
    :param tikaServerJar:
    :param responseMimeType:
    :param metaExtension:
    :param services:
    :return:
    '''
    metaPaths = []
    paths = getPaths(urlOrPaths)
    for path in paths:
        if outDir is None:
            metaPath = path + metaExtension
        else:
            metaPath = os.path.join(outDir, os.path.split(path)[1] + metaExtension)
            log.info('Writing %s' % metaPath)
            with open(metaPath, 'w', 'utf-8') as f:
                f.write(parse1(option, path, serverEndpoint, verbose, tikaServerJar, \
                                    responseMimeType, services)[1] + u"\n")
        metaPaths.append(metaPath)
    return metaPaths


def parse(option, urlOrPaths, serverEndpoint=ServerEndpoint, verbose=Verbose, tikaServerJar=TikaServerJar, 
          responseMimeType='application/json',
<<<<<<< HEAD
          services={'meta': '/meta', 'text': '/tika', 'all': '/rmeta'}):
    '''
    Parse the objects and return extracted metadata and/or text in JSON format.
    :param option:
    :param urlOrPaths:
    :param serverEndpoint:
    :param verbose:
    :param tikaServerJar:
    :param responseMimeType:
    :param services:
    :return:
    '''
    return [parse1(option, path, serverEndpoint, verbose, tikaServerJar, responseMimeType, services)
=======
          services={'meta': '/meta', 'text': '/tika', 'all': '/rmeta'}, rawResponse=False):
    """Parse the objects and return extracted metadata and/or text in JSON format."""
    return [parse1(option, path, serverEndpoint, verbose, tikaServerJar, responseMimeType, services, rawResponse)
>>>>>>> b5bd5935
             for path in urlOrPaths]

def parse1(option, urlOrPath, serverEndpoint=ServerEndpoint, verbose=Verbose, tikaServerJar=TikaServerJar, 
          responseMimeType='application/json',
<<<<<<< HEAD
          services={'meta': '/meta', 'text': '/tika', 'all': '/rmeta/text'}):
    '''
    Parse the object and return extracted metadata and/or text in JSON format.
    :param option:
    :param urlOrPath:
    :param serverEndpoint:
    :param verbose:
    :param tikaServerJar:
    :param responseMimeType:
    :param services:
    :return:
    '''
=======
          services={'meta': '/meta', 'text': '/tika', 'all': '/rmeta/text'}, rawResponse=False):
    """Parse the object and return extracted metadata and/or text in JSON format."""
>>>>>>> b5bd5935
    path, file_type = getRemoteFile(urlOrPath, TikaFilesPath)
    if option not in services:
        log.warning('config option must be one of meta, text, or all; using all.')
    service = services.get(option, services['all'])
    if service == '/tika': responseMimeType = 'text/plain'
    status, response = callServer('put', serverEndpoint, service, open(path, 'rb'),
                                  {'Accept': responseMimeType, 'Content-Disposition': make_content_disposition_header(path)},
                                  verbose, tikaServerJar, rawResponse=rawResponse)

    
    if file_type == 'remote': os.unlink(path)
    return (status, response)

def detectLang(option, urlOrPaths, serverEndpoint=ServerEndpoint, verbose=Verbose, tikaServerJar=TikaServerJar,
                responseMimeType='text/plain',
                services={'file' : '/language/stream'}):
    '''
    Detect the language of the provided stream and return its 2 character code as text/plain.
    :param option:
    :param urlOrPaths:
    :param serverEndpoint:
    :param verbose:
    :param tikaServerJar:
    :param responseMimeType:
    :param services:
    :return:
    '''
    paths = getPaths(urlOrPaths)
    return [detectLang1(option, path, serverEndpoint, verbose, tikaServerJar, responseMimeType, services)
            for path in paths]

def detectLang1(option, urlOrPath, serverEndpoint=ServerEndpoint, verbose=Verbose, tikaServerJar=TikaServerJar, 
               responseMimeType='text/plain',
               services={'file' : '/language/stream'}):
    '''
    Detect the language of the provided stream and return its 2 character code as text/plain.
    :param option:
    :param urlOrPath:
    :param serverEndpoint:
    :param verbose:
    :param tikaServerJar:
    :param responseMimeType:
    :param services:
    :return:
    '''
    path, mode = getRemoteFile(urlOrPath, TikaFilesPath)
    if option not in services:
        log.exception('Language option must be one of %s ' % binary_string(services.keys()))
        raise TikaException('Language option must be one of %s ' % binary_string(services.keys()))
    service = services[option]
    status, response = callServer('put', serverEndpoint, service, open(path, 'r'),
            {'Accept': responseMimeType}, verbose, tikaServerJar)
    return (status, response)

def doTranslate(option, urlOrPaths, serverEndpoint=ServerEndpoint, verbose=Verbose, tikaServerJar=TikaServerJar, 
                responseMimeType='text/plain',
                services={'all': '/translate/all'}):
    '''
    Translate the file from source language to destination language.
    :param option:
    :param urlOrPaths:
    :param serverEndpoint:
    :param verbose:
    :param tikaServerJar:
    :param responseMimeType:
    :param services:
    :return:
    '''
    paths = getPaths(urlOrPaths)
    return [doTranslate1(option, path, serverEndpoint, verbose, tikaServerJar, responseMimeType, services)
            for path in paths]
    
def doTranslate1(option, urlOrPath, serverEndpoint=ServerEndpoint, verbose=Verbose, tikaServerJar=TikaServerJar,
                 responseMimeType='text/plain', 
                 services={'all': '/translate/all'}):
    '''

    :param option:
    :param urlOrPath:
    :param serverEndpoint:
    :param verbose:
    :param tikaServerJar:
    :param responseMimeType:
    :param services:
    :return:
    '''
    path, mode = getRemoteFile(urlOrPath, TikaFilesPath)
    srcLang = ""
    destLang = ""
    
    if ":" in option:
        options = option.rsplit(':')
        srcLang = options[0]
        destLang = options[1]
        if len(options) != 2:
            log.exception('Translate options are specified as srcLang:destLang or as destLang')
            raise TikaException('Translate options are specified as srcLang:destLang or as destLang')
    else:
        destLang = option
          
    if srcLang != "" and destLang != "":
        service = services["all"] + "/" + Translator + "/" + srcLang + "/" + destLang
    else:
        service = services["all"] + "/" + Translator + "/" + destLang  
    status, response = callServer('put', serverEndpoint, service, open(path, 'r'),
                                  {'Accept' : responseMimeType},
                                  verbose, tikaServerJar)
    return (status, response)
                       
def detectType(option, urlOrPaths, serverEndpoint=ServerEndpoint, verbose=Verbose, tikaServerJar=TikaServerJar, 
               responseMimeType='text/plain',
               services={'type': '/detect/stream'}):
    '''
    Detect the MIME/media type of the stream and return it in text/plain.
    :param option:
    :param urlOrPaths:
    :param serverEndpoint:
    :param verbose:
    :param tikaServerJar:
    :param responseMimeType:
    :param services:
    :return:
    '''
    paths = getPaths(urlOrPaths)
    return [detectType1(option, path, serverEndpoint, verbose, tikaServerJar, responseMimeType, services)
             for path in paths]

def detectType1(option, urlOrPath, serverEndpoint=ServerEndpoint, verbose=Verbose, tikaServerJar=TikaServerJar, 
               responseMimeType='text/plain',
               services={'type': '/detect/stream'}):
    '''
    Detect the MIME/media type of the stream and return it in text/plain.
    :param option:
    :param urlOrPath:
    :param serverEndpoint:
    :param verbose:
    :param tikaServerJar:
    :param responseMimeType:
    :param services:
    :return:
    '''
    path, mode = getRemoteFile(urlOrPath, TikaFilesPath)
    if option not in services:
        log.exception('Detect option must be one of %s' % binary_string(services.keys()))
        raise TikaException('Detect option must be one of %s' % binary_string(services.keys()))
    service = services[option]
    status, response = callServer('put', serverEndpoint, service, open(path, 'r'),
            {
                'Accept': responseMimeType,
                'Content-Disposition': make_content_disposition_header(path)
            },
            verbose, tikaServerJar)
    if csvOutput == 1:
        return(status, urlOrPath.decode("UTF-8") + "," + response)
    else:
        return (status, response)

def getConfig(option, serverEndpoint=ServerEndpoint, verbose=Verbose, tikaServerJar=TikaServerJar, responseMimeType='application/json',
              services={'mime-types': '/mime-types', 'detectors': '/detectors', 'parsers': '/parsers/details'}):
    '''
    Get the configuration of the Tika Server (parsers, detectors, etc.) and return it in JSON format.
    :param option:
    :param serverEndpoint:
    :param verbose:
    :param tikaServerJar:
    :param responseMimeType:
    :param services:
    :return:
    '''
    if option not in services:
        die('config option must be one of mime-types, detectors, or parsers')
    service = services[option]
    status, response = callServer('get', serverEndpoint, service, None, {'Accept': responseMimeType}, verbose, tikaServerJar)
    return (status, response)


def callServer(verb, serverEndpoint, service, data, headers, verbose=Verbose, tikaServerJar=TikaServerJar, 
<<<<<<< HEAD
               httpVerbs={'get': requests.get, 'put': requests.put, 'post': requests.post},classpath=None):
    '''
    Call the Tika Server, do some error checking, and return the response.
    :param verb:
    :param serverEndpoint:
    :param service:
    :param data:
    :param headers:
    :param verbose:
    :param tikaServerJar:
    :param httpVerbs:
    :param classpath:
    :return:
    '''
=======
               httpVerbs={'get': requests.get, 'put': requests.put, 'post': requests.post}, classpath=None,
               rawResponse=False):
    """Call the Tika Server, do some error checking, and return the response."""
    
>>>>>>> b5bd5935
    parsedUrl = urlparse(serverEndpoint) 
    serverHost = parsedUrl.hostname
    port = parsedUrl.port
    if classpath is None:
        classpath = TikaServerClasspath
    
    global TikaClientOnly
    if not TikaClientOnly:
        serverEndpoint = checkTikaServer(serverHost, port, tikaServerJar, classpath)

    serviceUrl  = serverEndpoint + service
    if verb not in httpVerbs:
        log.exception('Tika Server call must be one of %s' % binary_string(httpVerbs.keys()))
        raise TikaException('Tika Server call must be one of %s' % binary_string(httpVerbs.keys()))
    verbFn = httpVerbs[verb]
    
    if Windows and hasattr(data, "read"):
        data = data.read()
        
    encodedData = data
    if type(data) is unicode_string:
        encodedData = data.encode('utf-8')
    resp = verbFn(serviceUrl, encodedData, headers=headers)
    if verbose: 
        print(sys.stderr, "Request headers: ", headers)
        print(sys.stderr, "Response headers: ", resp.headers)
    if resp.status_code != 200:
        log.warning('Tika server returned status: %d', resp.status_code)

    resp.encoding = "utf-8"
    if rawResponse:
        return (resp.status_code, resp.content)
    else:
        return (resp.status_code, resp.text)


def checkTikaServer(serverHost=ServerHost, port = Port, tikaServerJar=TikaServerJar,classpath=None):
    '''
    Check that tika-server is running.  If not, download JAR file and start it up.
    :param serverHost:
    :param port:
    :param tikaServerJar:
    :param classpath:
    :return:
    '''
    if classpath is None:
        classpath = TikaServerClasspath
    urlp = urlparse(tikaServerJar)
    serverEndpoint = 'http://%s:%s' % (serverHost, port)
    jarPath = os.path.join(TikaJarPath, 'tika-server.jar')
    if 'localhost' in serverEndpoint or '127.0.0.1' in serverEndpoint:
        alreadyRunning = checkPortIsOpen(serverHost, port)
        
        if not alreadyRunning:
            if not os.path.isfile(jarPath) and urlp.scheme != '':
                getRemoteJar(tikaServerJar, jarPath) 
            
            if not checkJarSig(tikaServerJar, jarPath):
                os.remove(jarPath)
                tikaServerJar = getRemoteJar(tikaServerJar, jarPath)
            
            startServer(jarPath, serverHost, port, classpath)
    return serverEndpoint

def checkJarSig(tikaServerJar, jarPath):
    '''
    Checks the signature of Jar
    :param tikaServerJar:
    :param jarPath:
    :return: ``True`` if the signature of the jar matches
    '''
    if not os.path.isfile(jarPath + ".md5"):
        getRemoteJar(tikaServerJar + ".md5", jarPath + ".md5")
    m = hashlib.md5()
    with open(jarPath, 'rb') as f:
        binContents = f.read()
        m.update(binContents)
        with open(jarPath + ".md5", "r") as em:
            existingContents = em.read()
            return existingContents == m.hexdigest()


def startServer(tikaServerJar, serverHost = ServerHost, port = Port, classpath=None):
    '''
    Starts Tika Server
    :param tikaServerJar: path to tika server jar
    :param serverHost: the host interface address to be used for binding the service
    :param port: the host port to be used for binding the service
    :param classpath: Class path value to pass to JVM
    :return: None
    '''
    if classpath is None:
        classpath = TikaServerClasspath
    
    host = "localhost"
    if Windows:
        host = "0.0.0.0"
    
    if classpath:
        classpath += ":" + tikaServerJar
    else:
        classpath = tikaServerJar
        
    cmd = 'java -cp %s org.apache.tika.server.TikaServerCli --port %i --host %s &' % (classpath, port, host)
    logFile = open(os.path.join(TikaServerLogFilePath, 'tika-server.log'), 'w')
    cmd = Popen(cmd , stdout= logFile, stderr = STDOUT, shell =True)
    time.sleep(5) 

def getRemoteFile(urlOrPath, destPath):
    '''
    Fetches URL to local path or just returns absolute path.
    :param urlOrPath: resource locator, generally URL or path
    :param destPath: path to store the resource, usually a path on file system
    :return: tuple having (path, 'local'/'remote')
    '''
    urlp = urlparse(urlOrPath)
    if urlp.scheme == '':
        return (os.path.abspath(urlOrPath), 'local')
    elif urlp.scheme not in ('http', 'https'):
        return (urlOrPath, 'local')
    else:
        filename = urlOrPath.rsplit('/',1)[1]
        destPath = destPath + '/' +filename
        log.info('Retrieving %s to %s.' % (urlOrPath, destPath))
        try:
            urlretrieve(urlOrPath, destPath)
        except IOError:
            # monkey patch fix for SSL/Windows per Tika-Python #54 
            # https://github.com/chrismattmann/tika-python/issues/54
            import ssl
            if hasattr(ssl, '_create_unverified_context'):
                ssl._create_default_https_context = ssl._create_unverified_context
            # delete whatever we had there
            if os.path.exists(destPath) and os.path.isfile(destPath):
                os.remove(destPath)
            urlretrieve(urlOrPath, destPath)
        return (destPath, 'remote')

def getRemoteJar(urlOrPath, destPath):
    '''
    Fetches URL to local path or just return absolute path.
    :param urlOrPath: remote resource locator
    :param destPath: Path to store the resource, usually a path on file system
    :return: tuple having (path, 'local'/'remote')
    '''
    urlp = urlparse(urlOrPath)
    if urlp.scheme == '':
        return (os.path.abspath(urlOrPath), 'local')
    else:
        log.info('Retrieving %s to %s.' % (urlOrPath, destPath))
        try:
            urlretrieve(urlOrPath, destPath)
        except IOError:
            # monkey patch fix for SSL/Windows per Tika-Python #54 
            # https://github.com/chrismattmann/tika-python/issues/54
            import ssl
            if hasattr(ssl, '_create_unverified_context'):
                ssl._create_default_https_context = ssl._create_unverified_context
            # delete whatever we had there
            if os.path.exists(destPath) and os.path.isfile(destPath):
                os.remove(destPath)
            urlretrieve(urlOrPath, destPath) 
               
        return (destPath, 'remote')
    
def checkPortIsOpen(remoteServerHost=ServerHost, port = Port):
    '''
    Checks if the specified port is open
    :param remoteServerHost: the host address
    :param port: port which needs to be checked
    :return: ``True`` if port is open, ``False`` otherwise
    '''
    remoteServerIP  = socket.gethostbyname(remoteServerHost)
    try:
        sock = socket.socket(socket.AF_INET, socket.SOCK_STREAM)
        result = sock.connect_ex((remoteServerIP, int(port)))
        if result == 0:
            return True
        else :
            return False
        sock.close()
        #FIXME: the above line is unreachable

    except KeyboardInterrupt:
        print("You pressed Ctrl+C")
        sys.exit()

    except socket.gaierror:
        print('Hostname could not be resolved. Exiting')
        sys.exit()

    except socket.error:
        print("Couldn't connect to server")
        sys.exit()

def main(argv=None):
    """Run Tika from command line according to USAGE."""
    global Verbose
    global EncodeUtf8
    global csvOutput
    if argv is None:
        argv = sys.argv

    if (len(argv) < 3 and not (('-h' in argv) or ('--help' in argv))):
        log.exception('Bad args')
        raise TikaException('Bad args')
    try:
        opts, argv = getopt.getopt(argv[1:], 'hi:s:o:p:v:e:c',
          ['help', 'install=', 'server=', 'output=', 'port=', 'verbose', 'encode', 'csv'])
    except getopt.GetoptError as opt_error:
        msg, bad_opt = opt_error
        log.exception("%s error: Bad option: %s, %s" % (argv[0], bad_opt, msg))
        raise TikaException("%s error: Bad option: %s, %s" % (argv[0], bad_opt, msg))

    tikaServerJar = TikaServerJar
    serverHost = ServerHost
    outDir = '.'
    port = Port
    for opt, val in opts:
        if opt   in ('-h', '--help'):    echo2(USAGE); sys.exit()
        elif opt in ('--install'):       tikaServerJar = val
        elif opt in ('--server'):        serverHost = val
        elif opt in ('-o', '--output'):  outDir = val
        elif opt in ('--port'):          port = val
        elif opt in ('-v', '--verbose'): Verbose = 1
        elif opt in ('-e', '--encode'): EncodeUtf8 = 1
        elif opt in ('-c', '--csv'): csvOutput = 1
        else:
            raise TikaException(USAGE)

    cmd = argv[0]
    option = argv[1]
    try:
        paths = argv[2:]
    except:
        paths = None
    return runCommand(cmd, option, paths, port, outDir, serverHost=serverHost, tikaServerJar=tikaServerJar, verbose=Verbose, encode=EncodeUtf8)


if __name__ == '__main__':
    log.info("Logging on '%s'" % (log_file))
    resp = main(sys.argv)

    # Set encoding of the terminal to UTF-8
    if sys.version.startswith("2"):
        # Python 2.x
        out = codecs.getwriter("UTF-8")(sys.stdout)
    elif sys.version.startswith("3"):
        # Python 3.x
        out = codecs.getwriter("UTF-8")(sys.stdout.buffer)

    if type(resp) == list:
        out.write('\n'.join([r[1] for r in resp]))
    else:
        out.write(resp)
    out.write('\n')
<|MERGE_RESOLUTION|>--- conflicted
+++ resolved
@@ -272,8 +272,7 @@
 
 def parse(option, urlOrPaths, serverEndpoint=ServerEndpoint, verbose=Verbose, tikaServerJar=TikaServerJar, 
           responseMimeType='application/json',
-<<<<<<< HEAD
-          services={'meta': '/meta', 'text': '/tika', 'all': '/rmeta'}):
+          services={'meta': '/meta', 'text': '/tika', 'all': '/rmeta'}, rawResponse=False):
     '''
     Parse the objects and return extracted metadata and/or text in JSON format.
     :param option:
@@ -286,17 +285,11 @@
     :return:
     '''
     return [parse1(option, path, serverEndpoint, verbose, tikaServerJar, responseMimeType, services)
-=======
-          services={'meta': '/meta', 'text': '/tika', 'all': '/rmeta'}, rawResponse=False):
-    """Parse the objects and return extracted metadata and/or text in JSON format."""
-    return [parse1(option, path, serverEndpoint, verbose, tikaServerJar, responseMimeType, services, rawResponse)
->>>>>>> b5bd5935
              for path in urlOrPaths]
 
 def parse1(option, urlOrPath, serverEndpoint=ServerEndpoint, verbose=Verbose, tikaServerJar=TikaServerJar, 
           responseMimeType='application/json',
-<<<<<<< HEAD
-          services={'meta': '/meta', 'text': '/tika', 'all': '/rmeta/text'}):
+          services={'meta': '/meta', 'text': '/tika', 'all': '/rmeta/text'}, rawResponse=False):
     '''
     Parse the object and return extracted metadata and/or text in JSON format.
     :param option:
@@ -308,10 +301,6 @@
     :param services:
     :return:
     '''
-=======
-          services={'meta': '/meta', 'text': '/tika', 'all': '/rmeta/text'}, rawResponse=False):
-    """Parse the object and return extracted metadata and/or text in JSON format."""
->>>>>>> b5bd5935
     path, file_type = getRemoteFile(urlOrPath, TikaFilesPath)
     if option not in services:
         log.warning('config option must be one of meta, text, or all; using all.')
@@ -488,9 +477,9 @@
     return (status, response)
 
 
-def callServer(verb, serverEndpoint, service, data, headers, verbose=Verbose, tikaServerJar=TikaServerJar, 
-<<<<<<< HEAD
-               httpVerbs={'get': requests.get, 'put': requests.put, 'post': requests.post},classpath=None):
+def callServer(verb, serverEndpoint, service, data, headers, verbose=Verbose, tikaServerJar=TikaServerJar,
+               httpVerbs={'get': requests.get, 'put': requests.put, 'post': requests.post}, classpath=None,
+               rawResponse=False):
     '''
     Call the Tika Server, do some error checking, and return the response.
     :param verb:
@@ -504,12 +493,6 @@
     :param classpath:
     :return:
     '''
-=======
-               httpVerbs={'get': requests.get, 'put': requests.put, 'post': requests.post}, classpath=None,
-               rawResponse=False):
-    """Call the Tika Server, do some error checking, and return the response."""
-    
->>>>>>> b5bd5935
     parsedUrl = urlparse(serverEndpoint) 
     serverHost = parsedUrl.hostname
     port = parsedUrl.port
